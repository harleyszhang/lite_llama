import triton, torch
import triton.language as tl
from torch.cuda.amp import custom_fwd


@triton.jit
def _flash_decoding_stage1_kernel(
    Q,
    K,
    V,
    qk_scale,
    b_req_tokens_table,
    B_Seqlen,
    num_kv_groups,  # group of kv heads
    Mid_O,
    Mid_O_LogExpSum,
    stride_req_to_tokens_b,
    stride_req_to_tokens_s,
    q_bs_stride,
    q_heads_stride,
    q_dim_stride,  # Q 的 strides
    k_bs_stride,
    k_heads_stride,
    k_dim_stride,  # K 的 strides
    v_bs_stride,
    v_heads_stride,
    v_dim_stride,  # V 的 strides
    mido_batch_stride,
    mido_heads_stride,
    mido_partitions_stride,
    mido_dim_stride,
    mido_les_batch_stride,
    mido_les_heads_stride,
    mido_les_partitions_stride,
    BLOCK_SEQ: tl.constexpr,  # 默认 128
    BLOCK_N: tl.constexpr,  # 默认 32
    BLOCK_DMODEL: tl.constexpr,
):
    """Flash Attention Stage1 Triton Kernel"""
    # 获取当前程序的 block 在各个维度上的索引
    batch_pid = tl.program_id(0)
    head_pid = tl.program_id(1)
    seq_block_pid = tl.program_id(2)
    kv_head_pid = head_pid // num_kv_groups

    # 计算当前批次的起始位置
    cur_batch_seq_len = tl.load(B_Seqlen + batch_pid)
    cur_req_start_loc = tl.load(b_req_tokens_table + stride_req_to_tokens_b * batch_pid)

    # 计算当前分区的起始和结束索引
    cur_batch_partition_start_index = seq_block_pid * BLOCK_SEQ
    cur_batch_partition_end_index = tl.minimum(
        cur_batch_seq_len, cur_batch_partition_start_index + BLOCK_SEQ
    )

    # 计算需要处理的块数
    num_blocks = tl.where(
        cur_batch_partition_end_index - cur_batch_partition_start_index <= 0,
        0,
        (cur_batch_partition_end_index - cur_batch_partition_start_index + BLOCK_N - 1)
        // BLOCK_N,
    )

    # 初始化偏移向量
    offs_n = cur_batch_partition_start_index + tl.arange(0, BLOCK_N)  # [BLOCK_N]
    offs_d = tl.arange(0, BLOCK_DMODEL)  # [BLOCK_DMODEL]

    # 计算 Q K 的偏移量
    q_offs = batch_pid * q_bs_stride + head_pid * q_heads_stride + offs_d * q_dim_stride
    k_offs = kv_head_pid * k_heads_stride + offs_d[None, :] * k_dim_stride

    q_ptrs = Q + q_offs  # 获取 Q 指针
    q = tl.load(q_ptrs)  # # 加载 Q 向量 [BLOCK_DMODEL]

    # 初始化归一化项和累加器
    d_i = 0.0  # 标量 # 使用小的正数而不是0
    m_i = -float("inf")  # 标量
    acc = tl.zeros([BLOCK_DMODEL], dtype=tl.float32)  # [BLOCK_DMODEL]

    # 迭代处理每个块
    for start_n in range(0, num_blocks, 1):
        # k 位置索引计算
        offs_n_new = offs_n + start_n * BLOCK_N  # [BLOCK_N]
        k_loc = tl.load(
            b_req_tokens_table + stride_req_to_tokens_b * batch_pid + offs_n_new,
            mask=offs_n_new < cur_batch_partition_end_index,
            other=0.0,
        )
        k_ptrs = k_loc[:, None] * k_bs_stride + k_offs

        k_mask = offs_n_new < cur_batch_partition_end_index  # [BLOCK_N]

        k = tl.load(K + k_ptrs, mask=k_mask[:, None], other=0.0)
        v = tl.load(V + k_ptrs, mask=k_mask[:, None], other=0.0)

        # 计算 qk^T
        qk = tl.sum(q[None, :] * k, axis=1)  # [BLOCK_N]
        qk *= qk_scale
        qk = tl.where(k_mask, qk, float("-inf"))  # [BLOCK_N]

        # 更新最大值项和 qk 项
        current_max = tl.max(qk)  # 标量
        m_ij = tl.maximum(m_i, current_max)  # 标量
        p = tl.exp(qk - m_ij)  # [BLOCK_N]

        # 更新归一化项
        alpha = tl.exp(m_i - m_ij)
        d_i = alpha * d_i + tl.sum(p, axis=0)

        # 更新 attention 输出累加器
        acc = alpha * acc + tl.sum(p[:, None] * v, axis=0)  # [BLOCK_DMODEL]
        # acc = acc * alpha + tl.dot(p, v)  # [BLOCK_DMODEL]

        # 更新归一化器
        m_i = m_ij

    # 计算是否需要存储
    need_store = num_blocks > 0  # 标量布尔值

    # 计算存储的偏移量
    off_mid_o = (
        batch_pid * mido_batch_stride
        + head_pid * mido_heads_stride
        + seq_block_pid * mido_partitions_stride
        + offs_d * mido_dim_stride
    )

    off_mid_o_les = (
        batch_pid * mido_les_batch_stride
        + head_pid * mido_les_heads_stride
        + seq_block_pid * mido_les_partitions_stride
    )

    # 计算最终的 attention 输出和 log-sum-exp
    need_store = tl.where(num_blocks == 0, 0, 1)
    for _ in range(0, need_store, 1):
        tl.store(Mid_O + off_mid_o, acc / d_i)
        tl.store(Mid_O_LogExpSum + off_mid_o_les, m_i + tl.log(d_i))


@torch.no_grad()
def flash_decode_stage1(
    q,
    k,
    v,  # Q: [batchs, num_heads, head_dim], K, V: [batchs * seq_len, num_heads, head_dim]
    qk_scale,
    b_req_tokens_table,
    b_seq_len,
    max_actual_seq_len,  # 最大的实际序列长度
    mid_o,
<<<<<<< HEAD
    mid_o_logexpsum,  # Mid_O: [batchs, num_heads, cdiv(seq_len, PARTITION_SIZE), head_dim], Mid_O_LogExpSum: [batchs, num_heads, cdiv(seq_len, PARTITION_SIZE)]
    PARTITION_SIZE,
):
=======
    mid_o_logexpsum,  
    PARTITION_SIZE,
):
    """
    # Mid_O: [batchs, num_heads, cdiv(seq_len, PARTITION_SIZE), head_dim], 
    # Mid_O_LogExpSum: [batchs, num_heads, cdiv(seq_len, PARTITION_SIZE)]
    """
>>>>>>> d8db5a6c
    BLOCK_N_SIZE = 16

    # BLOCK_DMODEL = q.shape[-1]
    assert PARTITION_SIZE % BLOCK_N_SIZE == 0, (
        "PARTITION_SIZE 必须是 BLOCK_N_SIZE 的倍数"
    )

    batchs, num_heads, head_dim = (
        q.shape
    )  # decode 阶段 q 张量的 seq_len = 1, 这里的 batchs 实际就是 batch_size

    # grid 配置的并行度比 flashattention1-2 多了 kv cache seq 维度
    grid = (
        batchs,
        num_heads,
        triton.cdiv(max_actual_seq_len + PARTITION_SIZE - 1, PARTITION_SIZE),
    )
    num_kv_groups = q.shape[1] // k.shape[1]  # num_q_heads // num_k_heads

    _flash_decoding_stage1_kernel[grid](
        q,
        k,
        v,
        qk_scale,
        b_req_tokens_table,
        b_seq_len,
        num_kv_groups,  # kv 组数量
        mid_o,
        mid_o_logexpsum,
        *b_req_tokens_table.stride(),
        *q.stride(),
        *k.stride(),
        *v.stride(),
        *mid_o.stride(),
        *mid_o_logexpsum.stride(),
        BLOCK_SEQ=PARTITION_SIZE,
        BLOCK_N=BLOCK_N_SIZE,
        BLOCK_DMODEL=head_dim,
        num_warps=1,
        num_stages=2,
    )


@triton.jit
def _flash_decoding_stage2_kernel(
<<<<<<< HEAD
=======

>>>>>>> d8db5a6c
    Mid_O,  # [batch, head, seq_block_num, head_dim]
    Mid_O_LogExpSum,  # [batch, head, seq_block_num]
    Ouput,  # attention 输出首地址
    mido_batch_stride,
    mido_heads_stride,
    mido_partitions_stride,
    mido_dim_stride,
    mido_les_batch_stride,
    mido_les_heads_stride,
    mido_les_partitions_stride,
    o_bs_stride,
    o_heads_stride,
    o_dim_stride,
    B_Seqlen,  # TODO 支持 PagedAttention 和连续批处理
    BLOCK_DMODEL: tl.constexpr,
    BLOCK_SEQ: tl.constexpr,  # type: ignore
):
    """Reduction (online softmax)"""
    batch_pid = tl.program_id(0)
    head_pid = tl.program_id(1)
    cur_batch_seq_len = tl.load(B_Seqlen + batch_pid)

    # 初始化偏移
    offs_d = tl.arange(0, BLOCK_DMODEL)

    # 最后一个维度 stride 为 1 可省略, 如 mido_dim_stride
    offs_part_v = batch_pid * mido_batch_stride + head_pid * mido_heads_stride + offs_d

    offs_part_max = batch_pid * mido_les_batch_stride + head_pid * mido_les_heads_stride

    part_v_ptrs = Mid_O + offs_part_v
    part_max_ptrs = Mid_O_LogExpSum + offs_part_max

    # Reduce kv 分块相关变量值. num_partitions 是 kv 分块数量
    d_i = 0.0
    m_i = -float("inf")
    acc = tl.zeros([BLOCK_DMODEL], dtype=tl.float32)

    num_partitions = (cur_batch_seq_len + BLOCK_SEQ - 1) // BLOCK_SEQ

    for block_seq_n in range(0, num_partitions, 1):  # TODO 有 bug 需要修复
        part_v = tl.load(part_v_ptrs + block_seq_n * mido_partitions_stride)
        part_max = tl.load(
            part_max_ptrs + block_seq_n
        )  # mido_les_partitions_stride = 1

        # -- 更新局部最大值 -- #
        m_ij = tl.maximum(part_max, m_i)
        # -- 计算 alpha = exp(m{j-1} - m{j}) 值 -- #
        alpha = tl.exp(m_i - m_ij)

        # -- 更新归一化项和 attention 输出累加器 -- #
        p = tl.exp(part_max - m_ij)
        acc = alpha * acc + p * part_v

        # alpha * d_i: 缩放 d_i, p * weight: 当前元素的指数值 * 权重
        d_i = alpha * d_i + p

        # 更新 max 值和指针偏移
        m_i = m_ij

    # -- 更新 attention 输出累加器 -- #
    offs_out = (
        batch_pid * o_bs_stride + head_pid * o_heads_stride + offs_d * o_dim_stride
    )
    tl.store(Ouput + offs_out, acc / d_i)


@torch.no_grad()
def flash_decode_stage2(
    mid_o,
    mid_o_logexpsum,  # 存储每个批次、每个头、每个分区的中间分数输出及 log(sum(exp(scores)))
    atten_output,  # attention 输出首地址
    b_seq_len,  # kv cache 在 seq_len 维度的长度向量
    PARTITION_SIZE,
):
    batchs, num_heads, HEAD_DIM = mid_o.shape[0], mid_o.shape[1], mid_o.shape[-1]
    grid = (batchs, num_heads)

    _flash_decoding_stage2_kernel[grid](
        mid_o,  # [batch, head, seq_block_num, head_dim]
        mid_o_logexpsum,  # [batch, head, seq_block_num]
        atten_output,  # attention 输出首地址
        *mid_o.stride(),
        *mid_o_logexpsum.stride(),
        *atten_output.stride(),
        b_seq_len,  # TODO 支持 PagedAttention 和连续批处理
        BLOCK_DMODEL=HEAD_DIM,
        BLOCK_SEQ=PARTITION_SIZE,  # type: ignore
        num_warps=4,
        num_stages=2,
    )


@torch.no_grad()
def flash_decoding(
    q,  # q 查询向量，形状为 [bsz, num_head, head_dim]
    k_cache,
    v_cache,  # 键/值向量缓存，形状为 [max_tokens, kv_num_head, head_dim]
    qk_scale,
    b_req_tokens_table,
    b_seq_len,  # start locations and sequence lengths for kv cache in a batch
    max_actual_seq_len,
):
    # q.view(-1, num_heads, head_dim)
    assert q.shape[-1] == k_cache.shape[-1] == v_cache.shape[-1]
    PARTITION_SIZE = 128  # 3090ti 显卡以上可设置为 256
    batchs, num_heads, head_dim = q.shape  # decode 阶段 q 的 seq_len = 1,

    # 最大可用分区数量计算
    max_num_partitions = (max_actual_seq_len + PARTITION_SIZE - 1) // PARTITION_SIZE

    # mid_o: 存储每个批次、每个头、每个分区的中间输出
    mid_o = torch.empty(
        (batchs, num_heads, max_num_partitions, head_dim),
        dtype=torch.float32,
        device=q.device,
    )
    # 存储每个批次、每个头、每个分区的 log(sum(exp(scores)))，用于后续 decode_stage2 的归一化
    mid_o_logexpsum = torch.empty(
        (batchs, num_heads, max_num_partitions), dtype=torch.float32, device=q.device
    )

    # decode stage 1: attention in partitions
    flash_decode_stage1(
        q,
        k_cache,
        v_cache,
        qk_scale,
        b_req_tokens_table,
        b_seq_len,
        max_actual_seq_len,
        mid_o,
        mid_o_logexpsum,
        PARTITION_SIZE,
    )

    # decode stage 2: reduction among partitions
    atten_output = torch.empty_like(q)

    flash_decode_stage2(mid_o, mid_o_logexpsum, atten_output, b_seq_len, PARTITION_SIZE)

    return atten_output


# --------------------------------------
# 标准 Attention Decode 实现（纯 PyTorch版）
# --------------------------------------
def _naive_attention(q, k, v):
    import math

    head_dim = q.shape[-1]
    q = q.transpose(0, 1)  # (nhead, 1, head_dim)
    k = k.transpose(0, 1)  # (nhead, seqlen, head_dim)
    v = v.transpose(0, 1)  # (nhead, seqlen, head_dim)
    scores = torch.matmul(q, k.transpose(1, 2)) / math.sqrt(head_dim)
    scores = torch.nn.functional.softmax(scores.float(), dim=-1).to(q.dtype)
    output = (
        torch.matmul(scores, v).transpose(0, 1).contiguous()
    )  # (1, nhead, head_dim)
    return output


def torch_attention_with_kvcache(q, k_cache, v_cache, b_start_loc, b_seq_len):
    out = torch.empty_like(q)
    Z = q.shape[0]
    for i in range(Z):
        start = b_start_loc[i]
        end = start + b_seq_len[i]
        q_i = q[i : i + 1]  # (1, nhead, head_dim)
        k_i = k_cache[start:end]  # (seqlen, nhead, head_dim)
        v_i = v_cache[start:end]  # (seqlen, nhead, head_dim)
        o_i = _naive_attention(q_i, k_i, v_i)
        out[i : i + 1] = o_i
    return out


# ----------------------------------
# 性能对比及曲线绘制函数封装（含 Warm up）
# ----------------------------------
def plot_performance_comparison(token_sizes, warmup_iterations=10, test_iterations=50):
    """
    对不同 token size 下的 Flash Decoding 与标准 Attention 的性能进行测试，
    并绘制性能对比曲线。

    参数:
      token_sizes: list[int]，不同的 kv cache 长度
      warmup_iterations: int, 预热迭代次数
      test_iterations: int, 正式测试迭代次数
    """
    import matplotlib.pyplot as plt

    device = torch.device("cuda")
    batch = 4
    num_heads = 32
    head_dim = 64
    qk_scale = 1.0 / (head_dim**0.5)
    q = torch.randn(batch * 1, num_heads, head_dim, device=device)

    flash_times = []
    standard_times = []

    for tokens in token_sizes:
        print(f"\n测试 token size: {tokens}")
        k_cache = torch.randn(batch * tokens, num_heads, head_dim, device=device)
        v_cache = torch.randn(batch * tokens, num_heads, head_dim, device=device)
        b_req_tokens_table = torch.arange(
            0, tokens, device=device, dtype=torch.int32
        ).repeat(batch, 1)
        b_start_loc = torch.tensor(
            [0, tokens, 2 * tokens, 3 * tokens], dtype=torch.int32, device="cuda"
        )  # batch = 4
        b_seq_len = torch.full((batch,), tokens, device=device, dtype=torch.int32)
        max_actual_seq_len = tokens

        # Warm up Flash Decoding 内核
        for _ in range(warmup_iterations):
            _ = flash_decoding(
                q,
                k_cache,
                v_cache,
                qk_scale,
                b_req_tokens_table,
                b_seq_len,
                max_actual_seq_len,
            )
        # 测试 Flash Decoding
        torch.cuda.synchronize()
        flash_start = torch.cuda.Event(enable_timing=True)
        flash_end = torch.cuda.Event(enable_timing=True)
        flash_start.record()
        for _ in range(test_iterations):
            _ = flash_decoding(
                q,
                k_cache,
                v_cache,
                qk_scale,
                b_req_tokens_table,
                b_seq_len,
                max_actual_seq_len,
            )
        flash_end.record()
        torch.cuda.synchronize()
        flash_avg = flash_start.elapsed_time(flash_end) / test_iterations
        flash_times.append(flash_avg)
        print(f"Flash Decoding 平均时间: {flash_avg:.3f} ms")

        # Warm up 标准 Attention
        for _ in range(warmup_iterations):
            _ = torch_attention_with_kvcache(
                q, k_cache, v_cache, b_start_loc, b_seq_len
            )
        # 测试标准 Attention
        torch.cuda.synchronize()
        std_start = torch.cuda.Event(enable_timing=True)
        std_end = torch.cuda.Event(enable_timing=True)
        std_start.record()
        for _ in range(test_iterations):
            _ = torch_attention_with_kvcache(
                q, k_cache, v_cache, b_start_loc, b_seq_len
            )
        std_end.record()
        torch.cuda.synchronize()
        std_avg = std_start.elapsed_time(std_end) / test_iterations
        standard_times.append(std_avg)
        print(f"Standard Attention 平均时间: {std_avg:.3f} ms")

    # 绘制性能对比曲线
    plt.figure(figsize=(8, 6))
    plt.plot(token_sizes, flash_times, marker="o", label="Flash Decoding")
    plt.plot(token_sizes, standard_times, marker="o", label="Standard Attention")
    plt.xlabel("Token Size (kv cache length)")
    plt.ylabel("Average Time (ms)")
    plt.title("Performance Comparison: Flash Decoding vs Standard Attention")
    plt.legend()
    plt.grid(True)
    plt.savefig("./flashdecoding_benchamrk.png")


# -------------------------------
# 验证输出和调用性能对比函数
# -------------------------------
def main():
    torch.manual_seed(0)
    device = torch.device("cuda")

    # 测试参数
    batch = 4
    num_heads = 32
    head_dim = 64
    max_tokens = 2048  # 每个请求序列的最大 tokens 长度
    qk_scale = 1.0 / (head_dim**0.5)

    # 构造测试数据：固定 q，k_cache, v_cache, b_req_tokens_table, b_seq_len
    # 输入张量 q/k/v 的形状为 [batch * seq_len, num_heads, head_dim], 形状是三维的，为了兼容 flash_decoding 内核
    q = torch.randn(batch * 1, num_heads, head_dim, device=device)
    k_cache = torch.randn(batch * max_tokens, num_heads, head_dim, device=device)
    v_cache = torch.randn(batch * max_tokens, num_heads, head_dim, device=device)
    # 构造每个请求的 kv tokens 分配的显存空间对应的显存块索引
    b_req_tokens_table = torch.arange(
        0, max_tokens * batch, device=device, dtype=torch.int32
    ).view(batch, max_tokens)
    b_seq_len = torch.full((batch,), max_tokens, device=device, dtype=torch.int32)
    b_start_loc = torch.tensor(
        [0, max_tokens, 2 * max_tokens, 3 * max_tokens],
        dtype=torch.int32,
        device="cuda",
    )  # batch = 4

    # 单次验证 flash_decoding 输出形状及数值（与标准 Attention 接近）
    flash_out = flash_decoding(
        q, k_cache, v_cache, qk_scale, b_req_tokens_table, b_seq_len, max_tokens
    )
    standard_out = torch_attention_with_kvcache(
        q, k_cache, v_cache, b_start_loc, b_seq_len
    )
    print("Flash Decoding output shape:", flash_out.shape)
    print("Standard Attention output shape:", standard_out.shape)
    if torch.allclose(flash_out, standard_out, atol=1e-3, rtol=1e-3):
        print("验证通过: Flash Decoding 输出与标准 Attention 接近。")
    else:
        diff = (flash_out - standard_out).abs().max().item()
        print(f"验证失败：最大误差为 {diff:.4f}")

    # 封装的性能对比曲线函数
    token_numbers = [64, 128, 256, 512, 1024, max_tokens]
    plot_performance_comparison(token_numbers, warmup_iterations=10, test_iterations=50)


if __name__ == "__main__":
    main()<|MERGE_RESOLUTION|>--- conflicted
+++ resolved
@@ -148,11 +148,6 @@
     b_seq_len,
     max_actual_seq_len,  # 最大的实际序列长度
     mid_o,
-<<<<<<< HEAD
-    mid_o_logexpsum,  # Mid_O: [batchs, num_heads, cdiv(seq_len, PARTITION_SIZE), head_dim], Mid_O_LogExpSum: [batchs, num_heads, cdiv(seq_len, PARTITION_SIZE)]
-    PARTITION_SIZE,
-):
-=======
     mid_o_logexpsum,  
     PARTITION_SIZE,
 ):
@@ -160,7 +155,6 @@
     # Mid_O: [batchs, num_heads, cdiv(seq_len, PARTITION_SIZE), head_dim], 
     # Mid_O_LogExpSum: [batchs, num_heads, cdiv(seq_len, PARTITION_SIZE)]
     """
->>>>>>> d8db5a6c
     BLOCK_N_SIZE = 16
 
     # BLOCK_DMODEL = q.shape[-1]
@@ -206,10 +200,7 @@
 
 @triton.jit
 def _flash_decoding_stage2_kernel(
-<<<<<<< HEAD
-=======
-
->>>>>>> d8db5a6c
+
     Mid_O,  # [batch, head, seq_block_num, head_dim]
     Mid_O_LogExpSum,  # [batch, head, seq_block_num]
     Ouput,  # attention 输出首地址
