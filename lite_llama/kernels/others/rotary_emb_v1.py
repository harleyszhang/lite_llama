--- conflicted
+++ resolved
@@ -238,8 +238,4 @@
         f"The maximum difference between torch and triton is {torch.max(torch.abs(output_torch - q_out))}"
     )
     print("torch:", triton.testing.do_bench(lambda: torch_rotary_emb(q, cos, sin)))
-<<<<<<< HEAD
-    print("triton:", triton.testing.do_bench(lambda: rotary_emb_fwd(q, k, cos, sin)))
-=======
-    print("triton:", triton.testing.do_bench(lambda: torch_rotary_emb(q, cos, sin)))
->>>>>>> d8db5a6c
+    print("triton:", triton.testing.do_bench(lambda: torch_rotary_emb(q, cos, sin)))