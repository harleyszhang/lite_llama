--- conflicted
+++ resolved
@@ -60,11 +60,6 @@
         tokenizer_path: str,
         max_seq_len=1024,
         max_gpu_num_blocks=None,
-<<<<<<< HEAD
-        load_model=True,
-        triton_weight=True,
-=======
->>>>>>> d8db5a6c
         compiled_model=False,
         device="cuda",
     ):
@@ -74,15 +69,8 @@
 
         self.model_executor = ModelExecutor.build(
             checkpoints_dir=checkpoints_dir,
-<<<<<<< HEAD
-            load_model=load_model,
             max_gpu_num_blocks=max_gpu_num_blocks,
             max_seq_len=max_seq_len,
-            triton_weight=triton_weight,
-=======
-            max_gpu_num_blocks=max_gpu_num_blocks,
-            max_seq_len=max_seq_len,
->>>>>>> d8db5a6c
             device=device,
         )
         self.model_config = self.model_executor.model_config
