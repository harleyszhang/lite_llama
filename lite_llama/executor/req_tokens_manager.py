import torch
from lite_llama.utils.logger import log




class ReqTokensManager:
    """管理请求序列的 kv 内存 tokens 的类。

    TokenTable 将一系列 kv tokens 映射到一组token 表中, 每个 token 表代表请求序列分配的 kv cache 内存空间。
    """

    def __init__(self, max_request_num, max_seq_len, mem_manager=None, device="cuda"):
        self.max_can_use_req_size = max_request_num
        self.can_use_req_size = max_request_num
        self.max_seq_len = max_seq_len
        self.req_state = torch.zeros(
            (max_request_num), dtype=torch.int32, device=device
        )
        # 一个二维张量，形状为 [num_requests, max_seq_len]，用于存储每个请求的 Token 索引。
        # 每行表示一个请求，每列表示该请求在特定序列位置上的 Token 索引。
        self.b_req_tokens_table = torch.zeros(
            (max_request_num, max_seq_len), dtype=torch.int32, device=device
        )
        # self.mem_manager = mem_manager

    # 分配批次请求需要的内存空间
    def alloc_req(self, request_num):
        if request_num > self.can_use_req_size:
<<<<<<< HEAD
            log.error(f'Insufficient requested capacity, remaining {self.can_use_req_size}')
=======
            logger.error(
                f"Insufficient requested capacity, remaining {self.can_use_req_size}"
            )
>>>>>>> d8db5a6c
            return None

        logical_select_index = torch.nonzero(self.req_state == 0).reshape(-1)[
            :request_num
        ]
        self.req_state[logical_select_index] = 1
        self.can_use_req_size -= len(logical_select_index)
        return logical_select_index

    # 仅释放批次请求的索引
    def free_reqs(self, free_req_index, free_token_index):
        self.can_use_req_size += len(free_req_index)
        self.req_state[free_token_index] = 0  # 对应批次请求的索引重新置为 0
        if self.can_use_req_size == len(self.req_state):
            log.debug(f"freed all request size {self.can_use_req_size}")
        # self.mem_manager.free(free_token_index)

    # 仅释放指定请求的索引
    def free_req(self, free_req_index):
        if free_req_index < 0 or free_req_index >= self.req_state.size(0):
            log.error(f"Invalid free_req_index: {free_req_index}")
            return
        self.can_use_req_size += 1
        self.req_state[free_req_index] = 0
        return

    # 释放所有请求的内存，将所有请求状态 req_state 重置为未分配（都归 0）。
    def free_all(self):
        self.can_use_req_size = self.max_can_use_req_size
        self.req_state[:] = 0


import unittest
import torch


class TestReqTokensManager(unittest.TestCase):
    def setUp(self):
        self.device = "cuda" if torch.cuda.is_available() else "cpu"
        self.mem_manager_mock = unittest.mock.MagicMock()
        self.table = ReqTokensManager(
            max_request_num=10,
            max_seq_len=5,
            mem_manager=self.mem_manager_mock,
            device=self.device,
        )

    def test_alloc_req(self):
        indices = self.table.alloc_req(3)
        self.assertEqual(len(indices), 3)
        self.assertTrue((self.table.req_state[indices] == 1).all())

    def test_alloc_req_exceed_capacity(self):
        indices = self.table.alloc_req(11)
        self.assertIsNone(indices)

    def test_free_reqs(self):
        indices = self.table.alloc_req(3)
        self.table.free_reqs(indices, indices)
        self.assertTrue((self.table.req_state[indices] == 0).all())

    def test_free_all(self):
        self.table.alloc_req(5)
        self.table.free_all()
        self.assertTrue((self.table.req_state == 0).all())
        self.assertEqual(self.table.can_use_req_size, self.table.max_can_use_req_size)

    def test_invalid_free_req(self):
        self.table.free_req(-1)  # Should not raise an error
        self.table.free_req(100)  # Should not raise an error


if __name__ == "__main__":
    unittest.main()<|MERGE_RESOLUTION|>--- conflicted
+++ resolved
@@ -1,7 +1,7 @@
 import torch
-from lite_llama.utils.logger import log
+import logging
 
-
+logger = logging.getLogger(__name__)
 
 
 class ReqTokensManager:
@@ -27,13 +27,9 @@
     # 分配批次请求需要的内存空间
     def alloc_req(self, request_num):
         if request_num > self.can_use_req_size:
-<<<<<<< HEAD
-            log.error(f'Insufficient requested capacity, remaining {self.can_use_req_size}')
-=======
             logger.error(
                 f"Insufficient requested capacity, remaining {self.can_use_req_size}"
             )
->>>>>>> d8db5a6c
             return None
 
         logical_select_index = torch.nonzero(self.req_state == 0).reshape(-1)[
@@ -48,13 +44,13 @@
         self.can_use_req_size += len(free_req_index)
         self.req_state[free_token_index] = 0  # 对应批次请求的索引重新置为 0
         if self.can_use_req_size == len(self.req_state):
-            log.debug(f"freed all request size {self.can_use_req_size}")
+            logger.debug(f"freed all request size {self.can_use_req_size}")
         # self.mem_manager.free(free_token_index)
 
     # 仅释放指定请求的索引
     def free_req(self, free_req_index):
         if free_req_index < 0 or free_req_index >= self.req_state.size(0):
-            log.error(f"Invalid free_req_index: {free_req_index}")
+            logger.error(f"Invalid free_req_index: {free_req_index}")
             return
         self.can_use_req_size += 1
         self.req_state[free_req_index] = 0
