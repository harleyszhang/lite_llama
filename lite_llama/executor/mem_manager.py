--- conflicted
+++ resolved
@@ -2,7 +2,7 @@
 import gc
 from typing import List
 
-from utils.logger import log
+from lite_llama.utils.logger import log
 
 
 def get_dtype_size(dtype: torch.dtype) -> int:
@@ -119,35 +119,11 @@
         # 确保缓存块数量不为负数
         num_gpu_blocks = max(num_gpu_blocks, 0)
 
-<<<<<<< HEAD
-        log.info(
-                " Memory profiling results: total_gpu_memory = %.2f GB \n"
-                "    initial_memory_usage = %.2f GB peak_torch_memory = %.2f GB \n"
-                "    memory_usage_post_profile = %.2f GB \n"
-                "    non_torch_memory = %.2f GB, kv_cache_size = %.2f GB \n"
-                "    gpu_memory_utilization = %.2f", total_gpu_memory / (1024**3),
-                (total_gpu_memory - free_memory_pre_profile) / (1024**3),
-                (peak_memory - non_torch_allocations) / (1024**3),
-                total_allocated_bytes / (1024**3),
-                non_torch_allocations / (1024**3),
-                available_kv_cache_memory / (1024**3),
-                self.gpu_memory_utilization)
-=======
-        logger.info(
-            " Memory profiling results: total_gpu_memory = %.2f GB \n"
-            "    initial_memory_usage = %.2f GB peak_torch_memory = %.2f GB \n"
-            "    memory_usage_post_profile = %.2f GB \n"
-            "    non_torch_memory = %.2f GB, kv_cache_size = %.2f GB \n"
-            "    gpu_memory_utilization = %.2f",
-            total_gpu_memory / (1024**3),
-            (total_gpu_memory - free_memory_pre_profile) / (1024**3),
-            (peak_memory - non_torch_allocations) / (1024**3),
-            total_allocated_bytes / (1024**3),
-            non_torch_allocations / (1024**3),
-            available_kv_cache_memory / (1024**3),
-            self.gpu_memory_utilization,
-        )
->>>>>>> 4b833552
+        log.info("Memory profiling results: total_gpu_memory = %.2f GB", total_gpu_memory / (1024**3))
+        log.info("initial_memory_usage = %.2f GB peak_torch_memory = %.2f GB", (total_gpu_memory - free_memory_pre_profile) / (1024**3), (peak_memory - non_torch_allocations) / (1024**3))
+        log.info("memory_usage_post_profile = %.2f GB", total_allocated_bytes / (1024**3))
+        log.info("non_torch_memory = %.2f GB, kv_cache_size = %.2f GB", non_torch_allocations / (1024**3), available_kv_cache_memory / (1024**3))
+        log.info("gpu_memory_utilization = %.2f", self.gpu_memory_utilization)
 
         # 进行垃圾回收，释放未使用的内存
         gc.collect()
@@ -211,23 +187,12 @@
             )
             for _ in range(num_layers)
         ]
-<<<<<<< HEAD
         log.debug(f"gpu_kv_buffer per layer shape: {self.gpu_kv_buffer[0].shape}")
     
     @torch.no_grad()
     def alloc_kvcache(self, need_size):
         if need_size > self.can_use_mem_size:
             log.warning(f"warn no enough cache need_size {need_size} left_size {self.can_use_mem_size}")
-=======
-        logger.debug(f"gpu_kv_buffer per layer shape: {self.gpu_kv_buffer[0].shape}")
-
-    @torch.no_grad()
-    def alloc_kvcache(self, need_size):
-        if need_size > self.can_use_mem_size:
-            logger.warning(
-                f"warn no enough cache need_size {need_size} left_size {self.can_use_mem_size}"
-            )
->>>>>>> 4b833552
             return None
 
         can_use_pos_index = torch.nonzero(self.kv_mem_use_state == 0).view(-1)
@@ -239,13 +204,7 @@
     @torch.no_grad()
     def alloc_contiguous_kvcache(self, need_size):
         if need_size > self.can_use_mem_size:
-<<<<<<< HEAD
             log.warning(f"warn no enough contiguous cache need_size {need_size} left_size {self.can_use_mem_size}")
-=======
-            logger.warning(
-                f"warn no enough contiguous cache need_size {need_size} left_size {self.can_use_mem_size}"
-            )
->>>>>>> 4b833552
             return None
 
         # 获取未使用的内存块索引
