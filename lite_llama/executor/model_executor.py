--- conflicted
+++ resolved
@@ -3,10 +3,7 @@
 
 import json, time
 from pathlib import Path
-<<<<<<< HEAD
-=======
 from typing import Callable, Type
->>>>>>> d8db5a6c
 
 from transformers import LlavaConfig
 from accelerate import init_empty_weights, load_checkpoint_and_dispatch
@@ -16,35 +13,6 @@
 
 from .cuda_graph import ModelRunner
 from .executor_struct import AttentionInfo
-<<<<<<< HEAD
-from ..models.model_config import LlamaConfig, Qwen2Config
-from .weight_convert import (
-    convert_llama_torch_to_litellama,
-    convert_llavallama_hf_to_litellama,
-    convert_qwen2_hf_to_litellama,
-)
-from ..kernels import update_kv_index
-from ..utils.logger import log
-from ..utils.common import get_model_dtype
-
-def get_conversion_func(model_type: str):
-    """
-    根据模型类型获取相应的权重转换函数。
-
-    参数:
-        model_type (str): 模型类型。
-
-    返回:
-        function: 相应的权重转换函数，如果不支持则返回 None。
-    """
-    conversion_funcs = {
-        "llama": convert_llama_torch_to_litellama,
-        "qwen2": convert_qwen2_hf_to_litellama,
-        "llava": convert_llavallama_hf_to_litellama,
-    }
-    return conversion_funcs.get(model_type.lower())
-
-=======
 from ..models.model_config import LlamaConfig, Qwen2Config, Qwen3Config
 from ..kernels import update_kv_index
 from ..utils.logger import log
@@ -60,7 +28,6 @@
     "qwen3": Qwen3Config,
     "llava": LlavaConfig,
 }
->>>>>>> d8db5a6c
 
 class ModelExecutor:
     # 定义类属性
@@ -74,11 +41,6 @@
         checkpoints_dir: str,
         max_seq_len: int,
         max_gpu_num_blocks: None,
-<<<<<<< HEAD
-        load_model: bool = True,
-        triton_weight: bool = True,
-=======
->>>>>>> d8db5a6c
         compiled_model: bool = False,
         device: str = "cuda",
     ):
@@ -94,31 +56,14 @@
         返回:
             ModelExecutor: 初始化后的 ModelExecutor 实例。
         """
-<<<<<<< HEAD
-        model_config = ModelExecutor._load_model_config(
-            checkpoints_dir, max_seq_len, device=device
-        )
-        # model = ModelExecutor._accelerate_load_weight(model_config, checkpoints_dir)
-        model = ModelExecutor._load_model_weight(
-            model_config, checkpoints_dir, load_model, triton_weight, device=device
-        )  # 加载权重后的模型
-=======
         model_config = ModelExecutor._load_model_config(checkpoints_dir, max_seq_len)
         model = ModelExecutor._load_model_weight(model_config, checkpoints_dir, device=device)
->>>>>>> d8db5a6c
 
         return ModelExecutor(
             model_config, model, max_gpu_num_blocks, compiled_model, device
         )
 
     @staticmethod
-<<<<<<< HEAD
-    def _accelerate_load_weight(
-        model_config,
-        checkpoints_dir,
-        load_model=True,
-        triton_weight=True,
-=======
     def _load_model_config(checkpoints_dir: str, max_seq_len: int):
         cfg_path = Path(checkpoints_dir) / "config.json"
         if not cfg_path.exists():
@@ -136,7 +81,6 @@
     def _accelerate_load_weight(
         model_config,
         checkpoints_dir,
->>>>>>> d8db5a6c
         device="cuda",
     ):
         with init_empty_weights():
@@ -160,61 +104,15 @@
     def _load_model_weight(
         model_config,
         checkpoints_dir,
-<<<<<<< HEAD
-        load_model=True,
-        triton_weight=True,
         device="cuda",
     ):
         start_time = time.time()
-        hf_sd = None
-=======
-        device="cuda",
-    ):
-        start_time = time.time()
->>>>>>> d8db5a6c
 
         # 初始化模型
         with init_empty_weights():
             model = ModelExecutor._initialize_model(model_config, device=device)
             state_dict = None
 
-<<<<<<< HEAD
-        if load_model:
-            checkpoints = sorted(Path(checkpoints_dir).glob("*.pth"))
-            assert len(checkpoints) > 0, (
-                f"no checkpoint files found in {checkpoints_dir}"
-            )
-            ckpt_path = str(checkpoints[0])
-            log.debug("Type(ckpt_path) ", type(ckpt_path))
-            log.info(f'Loading checkpoint "{ckpt_path}"')
-            # 使用 torch.load 加载权重文件。torch.load 可以根据需要将权重加载到指定的设备上
-            state_dict = torch.load(
-                ckpt_path, mmap=True, weights_only=True, map_location=device
-            )
-        else:
-            conversion_func = get_conversion_func(model_config.model_type)
-            if conversion_func is None:
-                log.error(f"Unsupported model type: {model_config.model_type}")
-                raise ValueError(f"Unsupported model type: {model_config.model_type}")
-            state_dict = conversion_func(checkpoints_dir, hf_sd, model_config)
-            log.info(
-                f"Weight conversion completed. Time elapsed: {time.time() - start_time:.2f} sec"
-            )
-
-        # Some checkpoints may use the HuggingFace naming style with a dot
-        # before "weight" or "bias" for fused kv projections.  Rename these
-        # keys to match our Module definition so that `load_state_dict` can
-        # succeed without requiring an explicit conversion step.
-        renamed_state_dict = {}
-        for k, v in state_dict.items():
-            new_key = k
-            if "kv_proj.weight" in k:
-                new_key = k.replace("kv_proj.weight", "kv_proj_weight")
-            elif "kv_proj.bias" in k:
-                new_key = k.replace("kv_proj.bias", "kv_proj_bias")
-            renamed_state_dict[new_key] = v
-        state_dict = renamed_state_dict
-=======
         checkpoints = sorted(Path(checkpoints_dir).glob("*.pth"))
         assert len(checkpoints) > 0, (
             f"no checkpoint files found in {checkpoints_dir}"
@@ -227,7 +125,6 @@
             ckpt_path, mmap=True, weights_only=True, map_location=device
         )
 
->>>>>>> d8db5a6c
         model.load_state_dict(
             state_dict, strict=True, assign=True
         )  # 将加载的 state_dict 应用到模型实例中。
@@ -260,18 +157,15 @@
         )
         if model_type == "llama":
             from ..models.llama import LlamaModel
-
             model = LlamaModel(model_config)
         elif model_type == "qwen2":
             from ..models.qwen2 import Qwen2Model
-
             model = Qwen2Model(model_config)
         elif model_type == "qwen3":
             from ..models.qwen3 import Qwen3Model
             model = Qwen3Model(model_config)
         elif model_type == "llava":
             from ..models.llava import LlavaLlama
-
             model = LlavaLlama(model_config)
         else:
             raise ValueError(f"Unsupported model type: {model_type}")
@@ -279,33 +173,6 @@
         log.info(f"The model has been initialized and moved to the device. '{device}'")
         return model
 
-<<<<<<< HEAD
-    @staticmethod
-    def _load_model_config(checkpoints_dir, max_seq_len, device="cuda"):
-        params_path = Path(checkpoints_dir) / "config.json"  # 定义模型配置文件
-        assert params_path.exists(), f"config.json not found in {checkpoints_dir}"
-        try:
-            with open(params_path, "r") as f:
-                params = json.load(f)
-        except FileNotFoundError:
-            log.error(
-                f"Configuration file '{params_path}' does not exist. Please check if the path is correct."
-            )
-            raise
-
-        if params["model_type"] == "llama":
-            model_config: LlamaConfig = LlamaConfig.from_dict(params)
-        elif params["model_type"] == "qwen2":
-            model_config: Qwen2Config = Qwen2Config(
-                params, max_seq_len=max_seq_len, device=device
-            )
-        elif params["model_type"] == "llava":
-            model_config = LlavaConfig.from_pretrained(checkpoints_dir)
-
-        return model_config
-
-=======
->>>>>>> d8db5a6c
     def __init__(
         self,
         model_config,
