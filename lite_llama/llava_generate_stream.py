from typing import Optional
import torch, re
from PIL import Image

from typing import Optional, TypedDict, Generator, Union
from .executor.model_executor import ModelExecutor
from .utils.constants import *
from .utils.file_interface import get_model_name_from_path

from transformers import AutoTokenizer, AutoProcessor




class CompletionPrediction(TypedDict, total=False):
    generation: str
    tokens: list[str]  # not required
    logprobs: list[float]  # not required


def tokenizer_image_token(
    prompt, tokenizer, image_token_index=IMAGE_TOKEN_INDEX, return_tensors=None
):
    """
    处理包含特殊标记 <image> 的文本提示, 将其转换为相应的 token 序列，并在 <image> 位置插入指定的图像 token 索引。

    "A cat <image> is sitting <image> on the mat."
    [65,32,99,97,116,32000,32,105,115,32,115,105,116,116,105,110,103,32000,32,111,110,32,116,104,101,32,109,97,116,46]

    参数:
        prompt (str): 包含 <image> 标记的文本。
        tokenizer: 分词器对象，需支持调用 tokenizer(chunk).input_ids。
        image_token_index (int): 用于替换 <image> 标记的图像 token 索引。
        return_tensors (str, optional): 指定返回的张量类型，例如 'pt' 表示 PyTorch 张量。

    返回:
        list 或 torch.Tensor: 生成的 token 序列。
    """
    # 使用正则表达式分割，移除 '<image>' 前的空格，但保留后的空格
    prompt_chunks = re.split(r"\s?<image>", prompt)
    # 不过滤空片段，以处理多个连续的 '<image>' 标记
    token_chunks = [tokenizer(chunk).input_ids for chunk in prompt_chunks]

    input_ids = []
    offset = 0
    # 检查第一个片段是否以 BOS token 开始
    if (
        len(token_chunks) > 0
        and len(token_chunks[0]) > 0
        and token_chunks[0][0] == tokenizer.bos_token_id
    ):
        offset = 1
        input_ids.append(token_chunks[0][0])

    # 插入图像 token
    for i, chunk in enumerate(token_chunks):
        input_ids.extend(
            chunk[offset:]
        )  # 添加当前片段的 token，跳过 BOS token（如果已添加）
        offset = 0  # 仅适用于第一个片段
        if i < len(token_chunks) - 1:  # 如果不是最后一个片段，插入图像 token
            input_ids.append(image_token_index)

    if return_tensors is not None:
        if return_tensors == "pt":
            return torch.tensor(input_ids, dtype=torch.long)
        raise ValueError(f"Unsupported tensor type: {return_tensors}")
    """
    [1, 3148, 1001, 29901, 32000, 1, 29871, 13, 5618, 29915, 29879, 278, 2793, 310, 278, 1967, 29973, 319, 1799, 9047, 13566, 29901]
    """
    return input_ids


class LlavaGeneratorStream:
    """
    GenerateText 类用于加载LLaMA模型并执行迭代式生成式推理 (文本生成)。
    """

    def __init__(
        self,
        checkpoints_dir: str,
        tokenizer_path: str,
        max_gpu_num_blocks=None,
        max_seq_len=2048,
<<<<<<< HEAD
        load_model=True,
        triton_weight=True,
=======
>>>>>>> d8db5a6c
        compiled_model=False,
        device="cuda",
    ):
        self.checkpoints_dir = checkpoints_dir
        self.compiled_model = compiled_model
        self.max_seq_len = max_seq_len
        self.device = device

        self.model_executor = ModelExecutor.build(
            checkpoints_dir=checkpoints_dir,
<<<<<<< HEAD
            load_model=load_model,
            max_gpu_num_blocks=max_gpu_num_blocks,
            max_seq_len=max_seq_len,
            triton_weight=triton_weight,
=======
            max_gpu_num_blocks=max_gpu_num_blocks,
            max_seq_len=max_seq_len,
>>>>>>> d8db5a6c
            device=device,
        )
        self.tokenizer = self.load_tokenizer(tokenizer_path)

    def load_tokenizer(self, pretrained_model_name_or_path):
        model_name = get_model_name_from_path(pretrained_model_name_or_path)

        if "llava" in model_name.lower():
            tokenizer = AutoTokenizer.from_pretrained(
                pretrained_model_name_or_path, use_fast=False
            )
        else:
            tokenizer = AutoTokenizer.from_pretrained(
                pretrained_model_name_or_path, use_fast=True
            )

        return tokenizer

    def encode_images(self, image_items: list[Union[str, Image.Image]]):
        processor = AutoProcessor.from_pretrained(self.checkpoints_dir)
        self.image_processor = processor.image_processor
        images = []
        for item in image_items:
            if isinstance(item, Image.Image):
                image = item
            elif item.startswith("http://") or item.startswith("https://"):
                import requests

                image = Image.open(requests.get(item, stream=True).raw)
            else:
                image = Image.open(item)
            images.append(image.convert("RGB"))

        image_tensors = self.image_processor.preprocess(images, return_tensors="pt")[
            "pixel_values"
        ]
        if type(image_tensors) is list:
            image_tensors = [
                image.to(self.device, dtype=torch.float16) for image in image_tensors
            ]
        else:
            image_tensors = image_tensors.to(self.device, dtype=torch.float16)

        return image_tensors

    @torch.inference_mode()
    def generate_stream(
        self,
        prompt_tokens: list[list[int]],
        image_tensors: Optional[torch.FloatTensor] = None,
        max_gen_len: int = 2048,
        temperature: float = 0.6,
        top_p: float = 0.9,
        echo: bool = False,
    ) -> Generator[tuple[list[str], Optional[list[float]]], None, None]:
        """
        基于提供的 prompt_tokens, 使用语言生成模型逐个生成 token, 并在生成时立即输出。

        参数：
            prompt_tokens (list[list[int]]): 已经进行分词的 prompt, 每个 prompt 是一个整数列表。
            max_gen_len (int): 生成的最大长度。
            temperature (float, optional): 控制采样随机性的温度值。默认为 0.6。
            top_p (float, optional): 用于 nucleus sampling 的概率阈值。默认为 0.9。
            logprobs (bool, optional): 是否计算生成 token 的对数概率。默认为 False。
            echo (bool, optional): 是否在输出中包含 prompt_tokens。默认为 False。

        generator 输出：
            tuple[list[str], Optional[list[float]]]: 包含生成的文本和对应的对数概率(如果 logprobs 为 True)。
        说明：
            该方法在生成循环中，每生成一个新 token, 就立即输出对应的文本和概率(如果需要）。
        """
        bsz = len(prompt_tokens)
        # min_prompt_len = min(len(t) for t in prompt_tokens)
        max_prompt_len = max(len(t) for t in prompt_tokens)
        assert max_prompt_len <= self.max_seq_len
        total_seq_len = min(self.max_seq_len, max_gen_len + max_prompt_len)
        actual_prompt_lens = torch.tensor(
            [len(t) for t in prompt_tokens], dtype=torch.long, device=self.device
        )
        pad_id = (
            self.tokenizer.pad_token_id
            if self.tokenizer.pad_token_id is not None
            else self.tokenizer.eos_token_id
        )

        # 预分配 tokens 张量
        tokens = torch.full(
            (bsz, total_seq_len), pad_id, dtype=torch.long, device=self.device
        )
        # 生成一个布尔张量，它的值为 True 的位置表示输入序列的实际内容（即非填充部分）, 形状为 (batch_size, total_seq_len)
        input_text_mask = tokens != pad_id
        eos_reached = torch.tensor([False] * bsz, device=self.device)
        last_yielded_pos = [
            len(prompt_tokens[i]) if not echo else 0 for i in range(bsz)
        ]  # 初始化每个样本已输出的位置

        # 填充提示词到 tokens 张量
        for seq_id, token_ids in enumerate(prompt_tokens):
            # NOTE: torch.long 等同于 torch.int64
            tokens[seq_id, : len(token_ids)] = (
                token_ids.clone().detach().to(dtype=torch.long, device=self.device)
            )

        # 计算输入图像待分配空间
        img_batch_size, _, _, _ = image_tensors.shape
        b_req_idx = torch.arange(bsz, device=self.device)
        all_select_index_list = []
        prefill_select_index, _ = self.model_executor.prefill_alloc_kv_cache(
            max_prompt_len, actual_prompt_lens, b_req_idx, img_batch_size
        )
        all_select_index_list.append(prefill_select_index)

        position_ids = None
        start_pos = len(prefill_select_index)
        input_ids = tokens[:, :max_prompt_len]  # [batch_size, seq_len]
        for cur_pos in range(max_prompt_len, total_seq_len):
            batch_size, _ = input_ids.shape
            logits = self.model_executor.forward(
                input_ids, position_ids, image_tensors
            )  # step 0: position_ids 由 llava 模型类给出

            start_pos += bsz
            position_ids = (
                torch.arange(start_pos, start_pos + 1, device=input_ids.device)
                .unsqueeze(0)  # shape: [1, seq_len]
                .repeat(batch_size, 1)  # shape: [batch_size, seq_len], 不分配额外内存
            )

            decode_select_index = self.model_executor.decode_alloc_kv_cache(bsz)
            all_select_index_list.append(decode_select_index)

            if temperature > 0:
                probs = torch.softmax(logits[:, -1] / temperature, dim=-1)
                next_token = sample_top_p(probs, top_p)
            else:
                next_token = torch.argmax(logits[:, -1], dim=-1)

            input_ids = next_token  # [batch_size, 1]
            mask = ~input_text_mask[:, cur_pos]  # [batch_size]
            tokens[:, cur_pos] = torch.where(
                mask, next_token.reshape(-1), tokens[:, cur_pos]
            )

            eos_reached = eos_reached | (
                mask & (next_token == self.tokenizer.eos_token_id)
            )

            # 为整个批次收集输出
            batch_outputs = []
            for i in range(bsz):
                start = last_yielded_pos[i]
                end = cur_pos + 1
                if start < end:
                    token = tokens[i, start:end].tolist()
                    text = self.tokenizer.decode(token, skip_special_tokens=True)
                    batch_outputs.append(text)
                    last_yielded_pos[i] = end
                else:
                    batch_outputs.append("")  # 如果没有新生成的内容，添加空字符串

            # 将整个批次的输出一次性 yield
            yield batch_outputs

            if eos_reached.all():
                break

        # 减少 kv cache 内存管理器的引用计数
        all_select_indexs = torch.concat(all_select_index_list)
        self.model_executor.kv_mem_manager.release_ref(all_select_indexs)

    def text_completion_stream(
        self,
        prompts: list[str],
        image_items: list[Union[str, Image.Image]],
        temperature: float = 0.6,
        top_p: float = 0.9,
        max_gen_len: Optional[int] = None,
        echo: bool = False,
    ) -> Generator[list[CompletionPrediction], None, None]:
        """每次迭代时，生成器返回一个包含多个 CompletionPrediction 字典的列表。"""

        if max_gen_len is None:
            max_gen_len = self.max_seq_len - 1

        prompt_tokens = [
            tokenizer_image_token(
                x, self.tokenizer, IMAGE_TOKEN_INDEX, return_tensors="pt"
            )
            for x in prompts
        ]  # torch.Size([1, 22])
        image_tensors = self.encode_images(
            image_items
        )  # image_tensors shape is torch.Size([1, 3, 336, 336])
        # print(f"prompt 0 shape: {prompt_tokens[0].shape}, image_tensors shape: {image_tensors.shape}")

        stream = self.generate_stream(
            prompt_tokens=prompt_tokens,
            image_tensors=image_tensors,
            max_gen_len=max_gen_len,
            temperature=temperature,
            top_p=top_p,
            echo=echo,
        )

        # 初始化每个样本的生成结果
        completions = [{"generation": "", "tokens": []} for _ in prompts]
        for batch_outputs in stream:
            for i, text in enumerate(batch_outputs):
                completions[i]["generation"] += text
            yield completions.copy()


def sample_top_p(probs, p):
    """
    执行 Top-p (Nucleus) 采样, 从概率分布中采样下一个词。

    参数：
        probs (torch.Tensor): 概率分布张量，形状为 `[batch_size, vocab_size]`。
        p (float): 累积概率阈值，取值范围在 0 到 1 之间。
    返回：
        torch.Tensor: 采样得到的词索引，形状为 `[batch_size, 1]`。

    说明：
        Top-p 采样算法: 选择概率累积和超过阈值 p 的最小集合，将这些词的概率重新归一化后进行采样。
    """
    # 对概率分布进行降序排序。probs_sort: 排序后的概率值，形状与 probs 相同。probs_idx: 排序后的索引，用于映射回原始词汇表。
    probs_sort, probs_idx = torch.sort(probs, dim=-1, descending=True)
    # 计算排序后概率的累积和. 返回的 probs_sum 是累积概率分布。
    probs_sum = torch.cumsum(probs_sort, dim=-1)
    # 保留累积概率未超过阈值 p 的词汇的概率，其余词汇的概率被置为 0.0。
    mask = (
        probs_sum - probs_sort > p
    )  # 创建掩码，对于每个位置，计算累积概率（不包括当前词）是否超过阈值 p。
    probs_sort[mask] = 0.0  # 将累积概率超过阈值 p 的词的概率置零。

    # 对剩余的概率重新归一化, 确保总和为 1。
    probs_sort.div_(probs_sort.sum(dim=-1, keepdim=True))
    # 从重新归一化的概率分布中采样下一个词. 返回的 next_token 是采样得到的词在排序后概率分布中的索引。
    next_token_sorted_idx = torch.multinomial(probs_sort, num_samples=1)
    # 在 probs_idx 的最后一维（dim=-1）中，使用 next_token_sorted_idx 作为索引，提取对应的值。沿着 dim=1（列）进行索引提取
    # NOTE: torch.gather 函数按照给定的索引张量 index，从输入张量中收集 (获取) 数据，并返回一个与索引张量形状一致的张量。
    next_token = torch.gather(probs_idx, -1, index=next_token_sorted_idx)

    return next_token  # 返回采样得到的下一个词的索引<|MERGE_RESOLUTION|>--- conflicted
+++ resolved
@@ -1,5 +1,5 @@
 from typing import Optional
-import torch, re
+import torch, logging, re
 from PIL import Image
 
 from typing import Optional, TypedDict, Generator, Union
@@ -9,7 +9,9 @@
 
 from transformers import AutoTokenizer, AutoProcessor
 
-
+# 设置日志
+logging.basicConfig(level=logging.INFO)
+logger = logging.getLogger(__name__)
 
 
 class CompletionPrediction(TypedDict, total=False):
@@ -82,11 +84,6 @@
         tokenizer_path: str,
         max_gpu_num_blocks=None,
         max_seq_len=2048,
-<<<<<<< HEAD
-        load_model=True,
-        triton_weight=True,
-=======
->>>>>>> d8db5a6c
         compiled_model=False,
         device="cuda",
     ):
@@ -97,15 +94,8 @@
 
         self.model_executor = ModelExecutor.build(
             checkpoints_dir=checkpoints_dir,
-<<<<<<< HEAD
-            load_model=load_model,
             max_gpu_num_blocks=max_gpu_num_blocks,
             max_seq_len=max_seq_len,
-            triton_weight=triton_weight,
-=======
-            max_gpu_num_blocks=max_gpu_num_blocks,
-            max_seq_len=max_seq_len,
->>>>>>> d8db5a6c
             device=device,
         )
         self.tokenizer = self.load_tokenizer(tokenizer_path)
