<<<<<<< HEAD
from dataclasses import dataclass, field, fields
from typing import Any, Dict, List, Optional, Tuple, Union
import os, json
=======
"""
Refactored model configuration dataclasses plus unit‑tests.
>>>>>>> d8db5a6c

Usage
-----
pytest -q
"""

from __future__ import annotations

from dataclasses import dataclass, field, fields
from typing import Any, Mapping, Type, TypeVar, Optional
import json
import os

T = TypeVar("T", bound="BaseConfig")


# ----------------------------------------------------------------------------- #
#                               Utility helpers                                 #
# ----------------------------------------------------------------------------- #

def _apply_aliases(
    raw: Mapping[str, Any], aliases: Mapping[str, str]
) -> dict[str, Any]:
    """Return a shallow‑copied dict with alias keys renamed."""
    out: dict[str, Any] = dict(raw)
    for old, new in aliases.items():
        if old in out:
            out[new] = out.pop(old)
    return out


def _filter_fields(data: Mapping[str, Any], cls: Type) -> dict[str, Any]:
    """Drop keys that are not declared in *cls* dataclass fields."""
    valid = {f.name for f in fields(cls)}
    return {k: v for k, v in data.items() if k in valid}


# ----------------------------------------------------------------------------- #
#                            BaseConfig definition                              #
# ----------------------------------------------------------------------------- #
@dataclass
class BaseConfig:
    """Minimal base class providing *from_dict* utility."""

    # subclasses may override
    _ALIASES: Mapping[str, str] = field(default_factory=dict, init=False, repr=False)

    @classmethod
    def from_dict(cls: Type[T], data: Mapping[str, Any]) -> T:
        # apply alias mapping declared on the concrete subclass
        aliased = _apply_aliases(data, getattr(cls, "_ALIASES", {}))
        # only keep valid fields
        return cls(**_filter_fields(aliased, cls))  # type: ignore[arg-type]

    # pretty repr truncated for long sequences
    def __repr__(self) -> str:  # pragma: no cover
        cls = self.__class__.__name__
        parts = ", ".join(f"{k}={v!r}" for k, v in self.__dict__.items() if not k.startswith("_"))
        return f"{cls}({parts})"


# ----------------------------------------------------------------------------- #
#                               Model configs                                   #
# ----------------------------------------------------------------------------- #
@dataclass
class LlamaConfig(BaseConfig):
    # architecture‑specific
    architectures: list[str] = field(default_factory=lambda: ["LlamaForCausalLM"])
    attention_bias: bool = False
    attention_dropout: float = 0.0
    bos_token_id: Optional[int] = None
    eos_token_id: Optional[int] = None
    head_dim: Optional[int] = None
    hidden_act: str = "silu"
<<<<<<< HEAD

    initializer_range: float = 0.02

    hidden_size: int = 2048  # 默认值调整为2048，保持一致性
    intermediate_size: int = 8192
=======
    initializer_range: float = 0.02
    hidden_size: int = 2048
    intermediate_size: Optional[int] = None  # default handled in post‑init
>>>>>>> d8db5a6c
    max_position_embeddings: Optional[int] = None
    mlp_bias: bool = False
    model_type: str = "llama"
    num_heads: int = 32
    num_layers: int = 32
    num_kv_heads: Optional[int] = None
    pretraining_tp: int = 1
    rms_norm_eps: float = 1e-5
    rope_scaling: Optional[dict[str, Any]] = None
    rope_theta: float = 10000.0
    tie_word_embeddings: bool = True
    torch_dtype: str = "bfloat16"
    transformers_version: Optional[str] = None
    use_cache: bool = True
    vocab_size: int = 32064
    _name_or_path: Optional[str] = None
    max_batch_size: int = 64
    max_seq_len: int = 2048
    device: str = "cuda"

    # alias mapping used by `from_dict`
    _ALIASES = {
        "num_attention_heads": "num_heads",
        "num_hidden_layers": "num_layers",
        "num_key_value_heads": "num_kv_heads",
        "max_length": "max_seq_len",
    }

    # ----------------------------- validation -------------------------------- #
    def __post_init__(self) -> None:
        if self.num_kv_heads is None:
            self.num_kv_heads = self.num_heads
        if self.intermediate_size is None:
            self.intermediate_size = self.hidden_size * 4

        if self.head_dim is None:
            self.head_dim = self.hidden_size // self.num_heads

<<<<<<< HEAD
    @classmethod
    def from_dict(cls, data: Dict[str, Any]) -> "LlamaConfig":
        # 定义字段映射
        key_mappings = {
            "num_attention_heads": "num_heads",
            "num_hidden_layers": "num_layers",
            "num_key_value_heads": "num_kv_heads",
        }

        # 创建一个复制的字典，以避免修改原始数据
        data_copy = data.copy()

        # 应用字段映射
        for old_key, new_key in key_mappings.items():
            if old_key in data_copy:
                data_copy[new_key] = data_copy.pop(old_key)

        # 获取 LlamaConfig 类中所有的字段名
        valid_keys = {f.name for f in fields(cls)}

        # 过滤掉不在 LlamaConfig 中定义的键
        data_filtered = {k: v for k, v in data_copy.items() if k in valid_keys}

        # 设置默认值，确保所有必要字段都有值
        defaults = {
            "architectures": ["LlamaForCausalLM"],
            "attention_bias": False,
            "attention_dropout": 0.0,
            "bos_token_id": None,
            "eos_token_id": None,
            "hidden_act": "silu",
            "initializer_range": 0.02,
            "hidden_size": 2048,
            "intermediate_size": 8192,
            "max_position_embeddings": None,
            "mlp_bias": False,
            "model_type": "llama",
            "num_heads": 32,
            "num_layers": 32,
            "num_kv_heads": None,
            "pretraining_tp": 1,
            "rms_norm_eps": 1e-5,
            "rope_scaling": None,
            "rope_theta": 10000.0,
            "tie_word_embeddings": True,
            "torch_dtype": "bfloat16",
            "transformers_version": None,
            "use_cache": True,
            "vocab_size": 32064,
            "_name_or_path": None,
            "max_batch_size": 64,
            "max_seq_len": 2048,
            "device": "cuda",
        }

        # 更新缺失的字段
        for key, value in defaults.items():
            data_filtered.setdefault(key, value)

        return cls(**data_filtered)


=======
        assert (
            self.hidden_size == self.head_dim * self.num_heads
        ), "hidden_size must equal num_heads × head_dim"


# ---------------------------------------------------------------------------- #
>>>>>>> d8db5a6c
@dataclass
class Qwen2Config(BaseConfig):
    max_batch_size: int = 4
    max_seq_len: int = 2048
    architectures: Optional[list[str]] = None
    attention_dropout: float = 0.0
    bos_token_id: Optional[int] = 151643
    eos_token_id: Optional[int] = 151645
    hidden_act: str = "silu"
<<<<<<< HEAD

    # dim: Optional[int] = None
    initializer_range: float = 0.02

    # 模型隐藏层大小, Qwen2.5-1.5B-Instruct
    hidden_size: Optional[int] = 1536
    intermediate_size: Optional[int] = 8960
    max_position_embeddings: Optional[int] = 32768

=======
    initializer_range: float = 0.02
    hidden_size: int = 1536
    intermediate_size: Optional[int] = None
    max_position_embeddings: int = 32768
>>>>>>> d8db5a6c
    mlp_bias: bool = False
    model_type: str = "qwen2"
    num_heads: int = 12
    num_layers: int = 28
    num_kv_heads: Optional[int] = 2
    rms_norm_eps: float = 1e-6
    rope_scaling: Optional[dict[str, Any]] = None
    rope_theta: float = 1_000_000.0
    torch_dtype: str = "bfloat16"
    transformers_version: str = "4.43.1"
    use_cache: bool = True
    vocab_size: int = 151_936
    tie_word_embeddings: bool = False
    use_sliding_window: bool = False
    sliding_window: int = 4096
    max_window_layers: int = 21
    device: str = "cuda"
    head_dim: Optional[int] = None

    _ALIASES = {
        "num_attention_heads": "num_heads",
        "num_hidden_layers": "num_layers",
        "num_key_value_heads": "num_kv_heads",
        "max_length": "max_seq_len",
    }

    def __post_init__(self) -> None:
        self.sliding_window = self.sliding_window if self.use_sliding_window else None
        if self.num_kv_heads is None:
            self.num_kv_heads = self.num_heads
        if self.intermediate_size is None:
            self.intermediate_size = self.hidden_size * 4
        if self.head_dim is None:
            self.head_dim = self.hidden_size // self.num_heads
        assert self.hidden_size == self.head_dim * self.num_heads


<<<<<<< HEAD
        # 首先，设置默认属性值
        for field_name, field_def in self.__dataclass_fields__.items():
            setattr(self, field_name, field_def.default)

        # 如果提供了 config_dict，从中更新属性
        if config_dict is not None:
            for key, value in config_dict.items():
                # 处理名称映射
                if key == "num_attention_heads":
                    self.num_heads = value
                elif key == "num_hidden_layers":
                    self.num_layers = value
                elif key == "num_key_value_heads":
                    self.num_kv_heads = value
                elif key == "max_length":
                    self.max_seq_len = value
                else:
                    setattr(self, key, value)

        # 处理额外的关键字参数
        for key, value in kwargs.items():
            if hasattr(self, key):
                setattr(self, key, value)
            else:
                # 如果属性不存在，可以选择存储在 extra_args 中，或者直接添加
                setattr(self, key, value)
        self.head_dim = self.hidden_size // self.num_heads


@dataclass
class CLIPVisionConfig:
    """
    This is the configuration class to store the configuration of a [`CLIPVisionModel`]. It is used to instantiate a
    CLIP vision encoder according to the specified arguments, defining the model architecture. Instantiating a
    configuration with the defaults will yield a similar configuration to that of the vision encoder of the CLIP
    [openai/clip-vit-base-patch32](https://huggingface.co/openai/clip-vit-base-patch32) architecture.
    """

    hidden_size: int = (768,)
    intermediate_size: int = (3072,)
    projection_dim: int = (512,)
    num_layers: int = (12,)  # encoder_layer 层数
    num_heads: int = (12,)  # attention 模块的头数目
    num_channels: int = (3,)
    image_size: int = (224,)
    patch_size: int = (32,)
    hidden_act: int = ("quick_gelu",)
    layer_norm_eps: int = (1e-5,)
    attention_dropout: int = (0.0,)
    initializer_range: int = (0.02,)
    initializer_factor: int = (1.0,)
=======
# ---------------------------------------------------------------------------- #
@dataclass
class Qwen3Config(BaseConfig):
    vocab_size: int = 151_936
    hidden_size: int = 4096
    intermediate_size: Optional[int] = None
    num_layers: int = 32
    num_heads: int = 32
    num_kv_heads: Optional[int] = 32
    head_dim: Optional[int] = 128
    hidden_act: str = "silu"
    max_position_embeddings: int = 32_768
    initializer_range: float = 0.02
    rms_norm_eps: float = 1e-6
    use_cache: bool = True
    tie_word_embeddings: bool = False
    rope_theta: float = 10000.0
    rope_scaling: Optional[dict[str, Any]] = None
    attention_bias: bool = False
    use_sliding_window: bool = False
    sliding_window: int = 4096
    max_window_layers: int = 28
    attention_dropout: float = 0.0
    device: str = "cuda"
    model_type: str = "qwen3"
    max_seq_len: int = 2048
>>>>>>> d8db5a6c

    _ALIASES = {
        "num_attention_heads": "num_heads",
        "num_hidden_layers": "num_layers",
        "num_key_value_heads": "num_kv_heads",
        "max_length": "max_seq_len",
    }

    def __post_init__(self) -> None:
        self.sliding_window = self.sliding_window if self.use_sliding_window else None
<<<<<<< HEAD

        # 首先，设置默认属性值
        for field_name, field_def in self.__dataclass_fields__.items():
            setattr(self, field_name, field_def.default)

        # 如果提供了 config_dict，从中更新属性, clip 模型的配置文件包含 text 和 vision 配置
        if config_dict is not None:
            # get the vision config dict if we are loading from CLIPConfig
            if config_dict.get("model_type") == "clip":
                config_dict = config_dict["vision_config"]
            else:
                print("Error! clip model config file not include vision config!")

            for key, value in config_dict.items():
                # 处理名称映射
                if key == "num_attention_heads":
                    self.num_heads = value
                elif key == "num_hidden_layers":
                    self.num_layers = value
                elif key == "num_key_value_heads":
                    self.num_kv_heads = value
                else:
                    setattr(self, key, value)

        # 处理额外的关键字参数
        for key, value in kwargs.items():
            if hasattr(self, key):
                setattr(self, key, value)
            else:
                # 如果属性不存在，可以选择存储在 extra_args 中，或者直接添加
                setattr(self, key, value)
        self.head_dim = self.hidden_size // self.num_heads
=======
        if self.num_kv_heads is None:
            self.num_kv_heads = self.num_heads
        if self.intermediate_size is None:
            self.intermediate_size = self.hidden_size * 4
        if self.head_dim is None:
            self.head_dim = self.hidden_size // self.num_heads
        assert self.hidden_size == self.head_dim * self.num_heads
>>>>>>> d8db5a6c


# ---------------------------------------------------------------------------- #
@dataclass
class VisionConfig(BaseConfig):
    hidden_size: int = 768
    image_size: int = 224
    intermediate_size: int = 3072
    model_type: str = "clip_vision_model"
    num_attention_heads: int = 12
    num_hidden_layers: int = 12
    patch_size: int = 16
    projection_dim: int = 768
    vocab_size: int = 1000

<<<<<<< HEAD
    @staticmethod
    def from_dict(data: Dict[str, Any]) -> "VisionConfig":
        return VisionConfig(
            hidden_size=data.get("hidden_size", 768),
            image_size=data.get("image_size", 224),
            intermediate_size=data.get("intermediate_size", 3072),
            model_type=data.get("model_type", "clip_vision_model"),
            num_attention_heads=data.get("num_attention_heads", 12),
            num_hidden_layers=data.get("num_hidden_layers", 12),
            patch_size=data.get("patch_size", 16),
            projection_dim=data.get("projection_dim", 768),
            vocab_size=data.get("vocab_size", 1000),
        )


=======

# ---------------------------------------------------------------------------- #
>>>>>>> d8db5a6c
@dataclass
class LlavaConfig(BaseConfig):
    architectures: list[str]
    ignore_index: int
    image_token_index: int
    model_type: str
    pad_token_id: int
    projector_hidden_act: str
    text_config: LlamaConfig
    tie_word_embeddings: bool
    torch_dtype: str
    vision_config: VisionConfig
    vision_feature_layer: int
    vision_feature_select_strategy: str
    vocab_size: int
    image_seq_length: int = 576
    max_batch_size: int = 64
    max_seq_len: int = 2048
    device: str = "cuda"

<<<<<<< HEAD
    @staticmethod
    def from_dict(data: Dict[str, Any]) -> "LlavaConfig":
        text_cfg = LlamaConfig.from_dict(data.get("text_config", {}))
        vision_cfg = VisionConfig.from_dict(data.get("vision_config", {}))
        return LlavaConfig(
            architectures=data.get("architectures", []),
            ignore_index=data.get("ignore_index", -100),
            image_token_index=data.get("image_token_index", 32000),
            model_type=data.get("model_type", "llava"),
            pad_token_id=data.get("pad_token_id", 32001),
            projector_hidden_act=data.get("projector_hidden_act", "gelu"),
            text_config=text_cfg,
            tie_word_embeddings=data.get("tie_word_embeddings", False),
            torch_dtype=data.get("torch_dtype", "float16"),
            transformers_version=data.get("transformers_version", "4.36.0.dev0"),
            vision_config=vision_cfg,
            vision_feature_layer=data.get("vision_feature_layer", -2),
            vision_feature_select_strategy=data.get(
                "vision_feature_select_strategy", "default"
            ),
            vocab_size=data.get("vocab_size", 32064),
        )

    @classmethod
    def from_json(cls, json_path: str) -> "LlavaConfig":
        with open(json_path, "r") as f:
            data = json.load(f)
        return cls.from_dict(data)

    @classmethod
    def _dict_from_json_file(cls, json_file: Union[str, os.PathLike]):
        """类方法，用于从指定的 JSON 文件中读取数据并将其解析为字典对象"""
        with open(json_file, "r", encoding="utf-8") as reader:
            text = reader.read()

        # NOTE: 使用 json.loads 函数将读取到的 JSON 格式字符串解析为 Python 字典对象
        return json.loads(text)
=======
    # no aliases ‑ relies on static *from_dict* below.

    @staticmethod
    def from_dict(data: Mapping[str, Any]) -> "LlavaConfig":
        text_cfg = LlamaConfig.from_dict(data.get("text_config", {}))
        vision_cfg = VisionConfig.from_dict(data.get("vision_config", {}))

        # retain only valid primitive fields *excluding* the nested configs
        kwargs = _filter_fields(data, LlavaConfig)
        kwargs.pop("text_config", None)
        kwargs.pop("vision_config", None)

        # supply defaults for mandatory fields if absent
        kwargs.setdefault("tie_word_embeddings", False)
        kwargs.setdefault("torch_dtype", "float16")

        return LlavaConfig(text_config=text_cfg, vision_config=vision_cfg, **kwargs)

    @classmethod
    def from_json(cls, json_path: os.PathLike | str) -> "LlavaConfig":
        with open(json_path, "r", encoding="utf-8") as f:
            return cls.from_dict(json.load(f))


# ----------------------------------------------------------------------------- #
#                                    Tests                                      #
# ----------------------------------------------------------------------------- #

def _make_fake_json(tmp_path) -> str:
    path = tmp_path / "llava.json"
    sample = {
        "architectures": ["LlavaForConditionalGeneration"],
        "ignore_index": -1,
        "image_token_index": 32000,
        "model_type": "llava",
        "pad_token_id": 32001,
        "projector_hidden_act": "gelu",
        "text_config": {"hidden_size": 1024, "num_attention_heads": 8},
        "vision_config": {"hidden_size": 384},
        "vision_feature_layer": -2,
        "vision_feature_select_strategy": "default",
        "vocab_size": 32064,
    }
    path.write_text(json.dumps(sample))
    return str(path)


def test_llama_default():
    cfg = LlamaConfig()
    assert cfg.head_dim == cfg.hidden_size // cfg.num_heads
    assert cfg.intermediate_size == cfg.hidden_size * 4


def test_llama_from_alias():
    cfg = LlamaConfig.from_dict({"num_attention_heads": 16, "hidden_size": 1024})
    assert cfg.num_heads == 16
    assert cfg.head_dim == 64


def test_qwen2_sliding_window_disabled():
    cfg = Qwen2Config(use_sliding_window=False)
    assert cfg.sliding_window is None


def test_qwen3_valid_head_dim():
    cfg = Qwen3Config(head_dim=None, hidden_size=2048, num_heads=16)
    assert cfg.head_dim == 128


def test_llava_roundtrip(tmp_path):
    json_path = _make_fake_json(tmp_path)
    cfg = LlavaConfig.from_json(json_path)
    assert cfg.text_config.hidden_size == 1024
    assert cfg.vision_config.hidden_size == 384
>>>>>>> d8db5a6c
<|MERGE_RESOLUTION|>--- conflicted
+++ resolved
@@ -1,11 +1,5 @@
-<<<<<<< HEAD
-from dataclasses import dataclass, field, fields
-from typing import Any, Dict, List, Optional, Tuple, Union
-import os, json
-=======
 """
 Refactored model configuration dataclasses plus unit‑tests.
->>>>>>> d8db5a6c
 
 Usage
 -----
@@ -80,17 +74,9 @@
     eos_token_id: Optional[int] = None
     head_dim: Optional[int] = None
     hidden_act: str = "silu"
-<<<<<<< HEAD
-
-    initializer_range: float = 0.02
-
-    hidden_size: int = 2048  # 默认值调整为2048，保持一致性
-    intermediate_size: int = 8192
-=======
     initializer_range: float = 0.02
     hidden_size: int = 2048
     intermediate_size: Optional[int] = None  # default handled in post‑init
->>>>>>> d8db5a6c
     max_position_embeddings: Optional[int] = None
     mlp_bias: bool = False
     model_type: str = "llama"
@@ -129,77 +115,12 @@
         if self.head_dim is None:
             self.head_dim = self.hidden_size // self.num_heads
 
-<<<<<<< HEAD
-    @classmethod
-    def from_dict(cls, data: Dict[str, Any]) -> "LlamaConfig":
-        # 定义字段映射
-        key_mappings = {
-            "num_attention_heads": "num_heads",
-            "num_hidden_layers": "num_layers",
-            "num_key_value_heads": "num_kv_heads",
-        }
-
-        # 创建一个复制的字典，以避免修改原始数据
-        data_copy = data.copy()
-
-        # 应用字段映射
-        for old_key, new_key in key_mappings.items():
-            if old_key in data_copy:
-                data_copy[new_key] = data_copy.pop(old_key)
-
-        # 获取 LlamaConfig 类中所有的字段名
-        valid_keys = {f.name for f in fields(cls)}
-
-        # 过滤掉不在 LlamaConfig 中定义的键
-        data_filtered = {k: v for k, v in data_copy.items() if k in valid_keys}
-
-        # 设置默认值，确保所有必要字段都有值
-        defaults = {
-            "architectures": ["LlamaForCausalLM"],
-            "attention_bias": False,
-            "attention_dropout": 0.0,
-            "bos_token_id": None,
-            "eos_token_id": None,
-            "hidden_act": "silu",
-            "initializer_range": 0.02,
-            "hidden_size": 2048,
-            "intermediate_size": 8192,
-            "max_position_embeddings": None,
-            "mlp_bias": False,
-            "model_type": "llama",
-            "num_heads": 32,
-            "num_layers": 32,
-            "num_kv_heads": None,
-            "pretraining_tp": 1,
-            "rms_norm_eps": 1e-5,
-            "rope_scaling": None,
-            "rope_theta": 10000.0,
-            "tie_word_embeddings": True,
-            "torch_dtype": "bfloat16",
-            "transformers_version": None,
-            "use_cache": True,
-            "vocab_size": 32064,
-            "_name_or_path": None,
-            "max_batch_size": 64,
-            "max_seq_len": 2048,
-            "device": "cuda",
-        }
-
-        # 更新缺失的字段
-        for key, value in defaults.items():
-            data_filtered.setdefault(key, value)
-
-        return cls(**data_filtered)
-
-
-=======
         assert (
             self.hidden_size == self.head_dim * self.num_heads
         ), "hidden_size must equal num_heads × head_dim"
 
 
 # ---------------------------------------------------------------------------- #
->>>>>>> d8db5a6c
 @dataclass
 class Qwen2Config(BaseConfig):
     max_batch_size: int = 4
@@ -209,22 +130,10 @@
     bos_token_id: Optional[int] = 151643
     eos_token_id: Optional[int] = 151645
     hidden_act: str = "silu"
-<<<<<<< HEAD
-
-    # dim: Optional[int] = None
-    initializer_range: float = 0.02
-
-    # 模型隐藏层大小, Qwen2.5-1.5B-Instruct
-    hidden_size: Optional[int] = 1536
-    intermediate_size: Optional[int] = 8960
-    max_position_embeddings: Optional[int] = 32768
-
-=======
     initializer_range: float = 0.02
     hidden_size: int = 1536
     intermediate_size: Optional[int] = None
     max_position_embeddings: int = 32768
->>>>>>> d8db5a6c
     mlp_bias: bool = False
     model_type: str = "qwen2"
     num_heads: int = 12
@@ -262,59 +171,6 @@
         assert self.hidden_size == self.head_dim * self.num_heads
 
 
-<<<<<<< HEAD
-        # 首先，设置默认属性值
-        for field_name, field_def in self.__dataclass_fields__.items():
-            setattr(self, field_name, field_def.default)
-
-        # 如果提供了 config_dict，从中更新属性
-        if config_dict is not None:
-            for key, value in config_dict.items():
-                # 处理名称映射
-                if key == "num_attention_heads":
-                    self.num_heads = value
-                elif key == "num_hidden_layers":
-                    self.num_layers = value
-                elif key == "num_key_value_heads":
-                    self.num_kv_heads = value
-                elif key == "max_length":
-                    self.max_seq_len = value
-                else:
-                    setattr(self, key, value)
-
-        # 处理额外的关键字参数
-        for key, value in kwargs.items():
-            if hasattr(self, key):
-                setattr(self, key, value)
-            else:
-                # 如果属性不存在，可以选择存储在 extra_args 中，或者直接添加
-                setattr(self, key, value)
-        self.head_dim = self.hidden_size // self.num_heads
-
-
-@dataclass
-class CLIPVisionConfig:
-    """
-    This is the configuration class to store the configuration of a [`CLIPVisionModel`]. It is used to instantiate a
-    CLIP vision encoder according to the specified arguments, defining the model architecture. Instantiating a
-    configuration with the defaults will yield a similar configuration to that of the vision encoder of the CLIP
-    [openai/clip-vit-base-patch32](https://huggingface.co/openai/clip-vit-base-patch32) architecture.
-    """
-
-    hidden_size: int = (768,)
-    intermediate_size: int = (3072,)
-    projection_dim: int = (512,)
-    num_layers: int = (12,)  # encoder_layer 层数
-    num_heads: int = (12,)  # attention 模块的头数目
-    num_channels: int = (3,)
-    image_size: int = (224,)
-    patch_size: int = (32,)
-    hidden_act: int = ("quick_gelu",)
-    layer_norm_eps: int = (1e-5,)
-    attention_dropout: int = (0.0,)
-    initializer_range: int = (0.02,)
-    initializer_factor: int = (1.0,)
-=======
 # ---------------------------------------------------------------------------- #
 @dataclass
 class Qwen3Config(BaseConfig):
@@ -341,7 +197,6 @@
     device: str = "cuda"
     model_type: str = "qwen3"
     max_seq_len: int = 2048
->>>>>>> d8db5a6c
 
     _ALIASES = {
         "num_attention_heads": "num_heads",
@@ -352,40 +207,6 @@
 
     def __post_init__(self) -> None:
         self.sliding_window = self.sliding_window if self.use_sliding_window else None
-<<<<<<< HEAD
-
-        # 首先，设置默认属性值
-        for field_name, field_def in self.__dataclass_fields__.items():
-            setattr(self, field_name, field_def.default)
-
-        # 如果提供了 config_dict，从中更新属性, clip 模型的配置文件包含 text 和 vision 配置
-        if config_dict is not None:
-            # get the vision config dict if we are loading from CLIPConfig
-            if config_dict.get("model_type") == "clip":
-                config_dict = config_dict["vision_config"]
-            else:
-                print("Error! clip model config file not include vision config!")
-
-            for key, value in config_dict.items():
-                # 处理名称映射
-                if key == "num_attention_heads":
-                    self.num_heads = value
-                elif key == "num_hidden_layers":
-                    self.num_layers = value
-                elif key == "num_key_value_heads":
-                    self.num_kv_heads = value
-                else:
-                    setattr(self, key, value)
-
-        # 处理额外的关键字参数
-        for key, value in kwargs.items():
-            if hasattr(self, key):
-                setattr(self, key, value)
-            else:
-                # 如果属性不存在，可以选择存储在 extra_args 中，或者直接添加
-                setattr(self, key, value)
-        self.head_dim = self.hidden_size // self.num_heads
-=======
         if self.num_kv_heads is None:
             self.num_kv_heads = self.num_heads
         if self.intermediate_size is None:
@@ -393,7 +214,6 @@
         if self.head_dim is None:
             self.head_dim = self.hidden_size // self.num_heads
         assert self.hidden_size == self.head_dim * self.num_heads
->>>>>>> d8db5a6c
 
 
 # ---------------------------------------------------------------------------- #
@@ -409,26 +229,8 @@
     projection_dim: int = 768
     vocab_size: int = 1000
 
-<<<<<<< HEAD
-    @staticmethod
-    def from_dict(data: Dict[str, Any]) -> "VisionConfig":
-        return VisionConfig(
-            hidden_size=data.get("hidden_size", 768),
-            image_size=data.get("image_size", 224),
-            intermediate_size=data.get("intermediate_size", 3072),
-            model_type=data.get("model_type", "clip_vision_model"),
-            num_attention_heads=data.get("num_attention_heads", 12),
-            num_hidden_layers=data.get("num_hidden_layers", 12),
-            patch_size=data.get("patch_size", 16),
-            projection_dim=data.get("projection_dim", 768),
-            vocab_size=data.get("vocab_size", 1000),
-        )
-
-
-=======
 
 # ---------------------------------------------------------------------------- #
->>>>>>> d8db5a6c
 @dataclass
 class LlavaConfig(BaseConfig):
     architectures: list[str]
@@ -449,45 +251,6 @@
     max_seq_len: int = 2048
     device: str = "cuda"
 
-<<<<<<< HEAD
-    @staticmethod
-    def from_dict(data: Dict[str, Any]) -> "LlavaConfig":
-        text_cfg = LlamaConfig.from_dict(data.get("text_config", {}))
-        vision_cfg = VisionConfig.from_dict(data.get("vision_config", {}))
-        return LlavaConfig(
-            architectures=data.get("architectures", []),
-            ignore_index=data.get("ignore_index", -100),
-            image_token_index=data.get("image_token_index", 32000),
-            model_type=data.get("model_type", "llava"),
-            pad_token_id=data.get("pad_token_id", 32001),
-            projector_hidden_act=data.get("projector_hidden_act", "gelu"),
-            text_config=text_cfg,
-            tie_word_embeddings=data.get("tie_word_embeddings", False),
-            torch_dtype=data.get("torch_dtype", "float16"),
-            transformers_version=data.get("transformers_version", "4.36.0.dev0"),
-            vision_config=vision_cfg,
-            vision_feature_layer=data.get("vision_feature_layer", -2),
-            vision_feature_select_strategy=data.get(
-                "vision_feature_select_strategy", "default"
-            ),
-            vocab_size=data.get("vocab_size", 32064),
-        )
-
-    @classmethod
-    def from_json(cls, json_path: str) -> "LlavaConfig":
-        with open(json_path, "r") as f:
-            data = json.load(f)
-        return cls.from_dict(data)
-
-    @classmethod
-    def _dict_from_json_file(cls, json_file: Union[str, os.PathLike]):
-        """类方法，用于从指定的 JSON 文件中读取数据并将其解析为字典对象"""
-        with open(json_file, "r", encoding="utf-8") as reader:
-            text = reader.read()
-
-        # NOTE: 使用 json.loads 函数将读取到的 JSON 格式字符串解析为 Python 字典对象
-        return json.loads(text)
-=======
     # no aliases ‑ relies on static *from_dict* below.
 
     @staticmethod
@@ -561,5 +324,4 @@
     json_path = _make_fake_json(tmp_path)
     cfg = LlavaConfig.from_json(json_path)
     assert cfg.text_config.hidden_size == 1024
-    assert cfg.vision_config.hidden_size == 384
->>>>>>> d8db5a6c
+    assert cfg.vision_config.hidden_size == 384