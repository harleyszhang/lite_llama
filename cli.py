--- conflicted
+++ resolved
@@ -6,11 +6,7 @@
 import warnings
 warnings.filterwarnings("ignore", category=UserWarning, module="torch._utils")
 
-<<<<<<< HEAD
-checkpoints_dir = "/path/lite_llama/my_weight/Qwen2.5-3B"
-=======
 checkpoints_dir = "/home/honggao/lite_llama/my_weight/Qwen3-1.7B"
->>>>>>> d8db5a6c
 
 def main(
     temperature: float = 0.6,
@@ -19,10 +15,6 @@
     max_gpu_num_blocks=40960,
     max_gen_len: Optional[int] = 1024,
     compiled_model: bool = False,
-<<<<<<< HEAD
-    triton_weight: bool = True,
-=======
->>>>>>> d8db5a6c
 ):
     device = "cuda" if torch.cuda.is_available() else "cpu"
     if max_seq_len <= 1024:
@@ -37,13 +29,7 @@
         tokenizer_path=checkpoints_dir,
         max_gpu_num_blocks=max_gpu_num_blocks,
         max_seq_len=max_seq_len,
-<<<<<<< HEAD
-        load_model=load_model,
         compiled_model=compiled_model,
-        triton_weight=triton_weight,
-=======
-        compiled_model=compiled_model,
->>>>>>> d8db5a6c
         device=device,
     )
 
