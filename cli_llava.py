--- conflicted
+++ resolved
@@ -22,10 +22,6 @@
     max_gpu_num_blocks=None,
     max_gen_len: Optional[int] = 512,
     compiled_model: bool = False,
-<<<<<<< HEAD
-    triton_weight: bool = True,
-=======
->>>>>>> d8db5a6c
 ):
     """
     主函数，处理用户输入并生成响应。
