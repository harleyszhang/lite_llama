import torch
from typing import Optional
<<<<<<< HEAD
from lite_llama.utils.prompt_templates import get_prompter, get_image_token
from lite_llama.generate_stream import GenerateStreamText  # import GenerateText
from lite_llama.utils.image_process import vis_images

import warnings

warnings.filterwarnings("ignore", category=UserWarning, module="torch._utils")
from utils.common import get_gpu_memory, detect_device, count_tokens, get_model_type
from lite_llama.llava_generate_stream import LlavaGeneratorStream

=======
warnings.filterwarnings("ignore", category=UserWarning, module="torch._utils")
from lite_llama.utils.common import get_gpu_memory, detect_device, count_tokens, get_model_type
from lite_llama.utils.prompt_templates import get_prompter
from lite_llama.generate_stream import GenerateStreamText  # 导入 GenerateText 类
import warnings

>>>>>>> 4b833552
import sys, os, time
from pathlib import Path

# support running without installing as a package
wd = Path(__file__).parent.parent.resolve()
sys.path.append(str(wd))
import psutil
from utils.logger import log
import argparse
from argparse import RawTextHelpFormatter

process = psutil.Process(os.getpid())

def report_resource_usage(ram_before, vram_before) -> None:
    end_time = time.time()
    ram_after = process.memory_info().rss
    vram_after = get_gpu_memory(detect_device())

    ram_used = (ram_after - ram_before) / (1024**3)  # Bytes to GB

    if vram_before is not None and vram_after is not None:
        vram_used = vram_after - vram_before
        vram_text = f"{vram_used:.2f} GB"
    else:
        vram_text = "Unavailable"

    log.info(f"CPU RAM Used: {ram_used:.2f} GB")
    log.info(f"GPU VRAM Used: {vram_text}")


<<<<<<< HEAD
def generate_llama(
        prompt: str = "Hello, my name is",
        *,
        temperature: float = 0.6,
        top_p: float = 0.9,
        max_seq_len: int = 2048,
        max_gpu_num_blocks=40960,
        max_gen_len: Optional[int] = 1024,
        load_model: bool = True,
        compiled_model: bool = False,
        triton_weight: bool = True,
        gpu_type: str = "nvidia",
        checkpoint_path: Path = Path("checkpoints/lit-llama/7B/"),
        quantize: Optional[str] = None,
=======
def main(
    prompt: str = "Hello, my name is",
    *,
    temperature: float = 0.6,
    top_p: float = 0.9,
    max_seq_len: int = 2048,
    max_gpu_num_blocks=40960,
    max_gen_len: Optional[int] = 1024,
    load_model: bool = True,
    compiled_model: bool = False,
    triton_weight: bool = True,
    gpu_type: str = "nvidia",
    checkpoint_path: Path = Path("checkpoints/lit-llama/7B/"),
    quantize: Optional[str] = None,
>>>>>>> 4b833552
):
    device = "cuda" if torch.cuda.is_available() else "cpu"
    assert checkpoint_path.is_dir(), checkpoint_path
    checkpoint_path = str(checkpoint_path)
    if max_seq_len <= 1024:
        short_prompt = True
    else:
        short_prompt = False
    model_prompter = get_prompter(
        get_model_type(checkpoint_path), checkpoint_path, short_prompt
    )
    # Start resource tracking
    ram_before = process.memory_info().rss

    vram_before = get_gpu_memory(gpu_type)
    start = time.perf_counter()

    # Init LLM generator
    generator = GenerateStreamText(
        checkpoints_dir=checkpoint_path,
        tokenizer_path=checkpoint_path,
        max_gpu_num_blocks=max_gpu_num_blocks,
        max_seq_len=max_seq_len,
        load_model=load_model,
        compiled_model=compiled_model,
        triton_weight=triton_weight,
        device=device,
    )


    model_prompter.insert_prompt(prompt)
    prompts = [model_prompter.model_input]
    # Call the generation function and start the stream generation
    start = time.perf_counter()
    stream = generator.text_completion_stream(
        prompts,
        temperature=temperature,
        top_p=top_p,
        max_gen_len=max_gen_len,
    )

    completion = ""  # Initialize to generate the result
    # NOTE: After creating a generator, it can be iterated through a for loop
    text_msg = ""
    for batch_completions in stream:
<<<<<<< HEAD
        new_text = batch_completions[0]['generation'][len(completion):]
        completion = batch_completions[0]['generation']
        print(new_text, end='', flush=True)
        text_msg +=new_text
    end = time.perf_counter()

    print("\n\n==================================\n")
    log.info(f"Time for inference: {(end - start):.2f} sec, {count_tokens(text_msg, generator.tokenizer)/(end - start):.2f} tokens/sec")
=======
        new_text = batch_completions[0]["generation"][len(completion) :]
        completion = batch_completions[0]["generation"]
        print(new_text, end="", flush=True)
        text_msg += new_text

    print("\n\n==================================\n")
    print(
        f"Time for inference: {(end - start):.2f} sec, {count_tokens(text_msg, generator.tokenizer) / (end - start):.2f} tokens/sec"
    )
>>>>>>> 4b833552

    # Report resource usage
    report_resource_usage(ram_before, vram_before)


def generate_llava(
        prompt: str = "Hello, my name is",
        checkpoint_path: Path = Path("checkpoints/lit-llama/7B/"),
        figure_path: Path = Path("figures/lit-llama/"),
        gpu_type: str = "nvidia",
        temperature: float = 0.6,
        top_p: float = 0.9,
        max_seq_len: int = 2048,
        max_gpu_num_blocks=None,
        max_gen_len: Optional[int] = 512,
        load_model: bool = True,
        compiled_model: bool = False,
        triton_weight: bool = True
):
    device = 'cuda' if torch.cuda.is_available() else 'cpu'
    if max_seq_len <= 1024:
        short_prompt = True
    else:
        short_prompt = False

    if not os.path.isfile(figure_path):
        log.error(f"'{figure_path}' Not a valid file path！")
    else:
        image_input = str(figure_path).strip()
    image_items = [image_input]  # Prepare the image_items list
    image_num = len(image_items)  # Calculate the number of input images
    vis_images(image_items)  # Displaying images in the terminal
    assert checkpoint_path.is_dir(), checkpoint_path
    checkpoint_path = str(checkpoint_path)
    model_prompter = get_prompter("llama", checkpoint_path, short_prompt)

    # Start resource tracking
    ram_before = process.memory_info().rss

    vram_before = get_gpu_memory(gpu_type)

    # Initializing the Multimodal Model Text Generator
    try:
        generator = LlavaGeneratorStream(
            checkpoints_dir=checkpoint_path,
            tokenizer_path=checkpoint_path,
            max_gpu_num_blocks=max_gpu_num_blocks,
            max_seq_len=max_seq_len,
            load_model=load_model,
            compiled_model=compiled_model,
            triton_weight=triton_weight,
            device=device,
        )
    except Exception as e:
        log.error(f"Model loading failure: {e}")
        sys.exit(1)

    image_token = get_image_token()
    model_prompter.insert_prompt(image_token * image_num + prompt)
    prompts = [model_prompter.model_input]
    start = time.perf_counter()
    try:
        stream = generator.text_completion_stream(
            prompts,
            image_items,
            temperature=temperature,
            top_p=top_p,
            max_gen_len=max_gen_len,
        )
    except Exception as e:
        log.error(f"Text Generation Failure: {e}")

    completion = ''  # Initialization generates results
    text_msg = ""

    for batch_completions in stream:
        next_text = batch_completions[0]['generation'][len(completion):]
        completion = batch_completions[0]['generation']
        print(f"\033[91m{next_text}\033[0m", end='', flush=True)  # 红色文本
        text_msg += next_text
    end = time.perf_counter()

    print("\n\n==================================\n")
    log.info(f"Time for inference: {(end - start):.2f} sec, {count_tokens(text_msg, generator.tokenizer)/(end - start):.2f} tokens/sec")
    # Report resource usage
    report_resource_usage(ram_before, vram_before)


if __name__ == "__main__":

    torch.set_float32_matmul_precision("high")


    PARSER = argparse.ArgumentParser(formatter_class=RawTextHelpFormatter)
    PARSER.add_argument('-m', "--model_path", type=str,
                        default='checkpoints/lit-llama/7B/',
                        help='Path of the Model')
    PARSER.add_argument('-q', "--quant_method", type=str,
                        default='',
                        help="Quantization method")

    PARSER.add_argument('-p', "--prompt", type=str,
                        default='Hello, my name is',
                        help="String of prompt")
    PARSER.add_argument('-f', "--figure_path", type=str,
                        default=None,
                        help="Path of the Figure")


    gpu_type = detect_device()
    args = PARSER.parse_args()
    model_path = os.path.abspath(args.model_path)
    if args.figure_path:
        generate_llava(prompt=args.prompt, checkpoint_path=Path(model_path), figure_path=Path(args.figure_path), gpu_type=gpu_type)
    else:
        generate_llama(prompt=args.prompt, checkpoint_path=Path(model_path), gpu_type=gpu_type)<|MERGE_RESOLUTION|>--- conflicted
+++ resolved
@@ -1,6 +1,5 @@
 import torch
 from typing import Optional
-<<<<<<< HEAD
 from lite_llama.utils.prompt_templates import get_prompter, get_image_token
 from lite_llama.generate_stream import GenerateStreamText  # import GenerateText
 from lite_llama.utils.image_process import vis_images
@@ -11,14 +10,6 @@
 from utils.common import get_gpu_memory, detect_device, count_tokens, get_model_type
 from lite_llama.llava_generate_stream import LlavaGeneratorStream
 
-=======
-warnings.filterwarnings("ignore", category=UserWarning, module="torch._utils")
-from lite_llama.utils.common import get_gpu_memory, detect_device, count_tokens, get_model_type
-from lite_llama.utils.prompt_templates import get_prompter
-from lite_llama.generate_stream import GenerateStreamText  # 导入 GenerateText 类
-import warnings
-
->>>>>>> 4b833552
 import sys, os, time
 from pathlib import Path
 
@@ -26,7 +17,7 @@
 wd = Path(__file__).parent.parent.resolve()
 sys.path.append(str(wd))
 import psutil
-from utils.logger import log
+from lite_llama.utils.logger import log
 import argparse
 from argparse import RawTextHelpFormatter
 
@@ -49,7 +40,6 @@
     log.info(f"GPU VRAM Used: {vram_text}")
 
 
-<<<<<<< HEAD
 def generate_llama(
         prompt: str = "Hello, my name is",
         *,
@@ -64,22 +54,6 @@
         gpu_type: str = "nvidia",
         checkpoint_path: Path = Path("checkpoints/lit-llama/7B/"),
         quantize: Optional[str] = None,
-=======
-def main(
-    prompt: str = "Hello, my name is",
-    *,
-    temperature: float = 0.6,
-    top_p: float = 0.9,
-    max_seq_len: int = 2048,
-    max_gpu_num_blocks=40960,
-    max_gen_len: Optional[int] = 1024,
-    load_model: bool = True,
-    compiled_model: bool = False,
-    triton_weight: bool = True,
-    gpu_type: str = "nvidia",
-    checkpoint_path: Path = Path("checkpoints/lit-llama/7B/"),
-    quantize: Optional[str] = None,
->>>>>>> 4b833552
 ):
     device = "cuda" if torch.cuda.is_available() else "cpu"
     assert checkpoint_path.is_dir(), checkpoint_path
@@ -125,7 +99,6 @@
     # NOTE: After creating a generator, it can be iterated through a for loop
     text_msg = ""
     for batch_completions in stream:
-<<<<<<< HEAD
         new_text = batch_completions[0]['generation'][len(completion):]
         completion = batch_completions[0]['generation']
         print(new_text, end='', flush=True)
@@ -134,17 +107,6 @@
 
     print("\n\n==================================\n")
     log.info(f"Time for inference: {(end - start):.2f} sec, {count_tokens(text_msg, generator.tokenizer)/(end - start):.2f} tokens/sec")
-=======
-        new_text = batch_completions[0]["generation"][len(completion) :]
-        completion = batch_completions[0]["generation"]
-        print(new_text, end="", flush=True)
-        text_msg += new_text
-
-    print("\n\n==================================\n")
-    print(
-        f"Time for inference: {(end - start):.2f} sec, {count_tokens(text_msg, generator.tokenizer) / (end - start):.2f} tokens/sec"
-    )
->>>>>>> 4b833552
 
     # Report resource usage
     report_resource_usage(ram_before, vram_before)
